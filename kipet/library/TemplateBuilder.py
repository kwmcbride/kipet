--- conflicted
+++ resolved
@@ -73,13 +73,8 @@
         self._parameters = dict()
         self._parameters_init = dict()  # added for parameter initial guess CS
         self._parameters_bounds = dict()
-<<<<<<< HEAD
-        self._y_bounds = dict() #added for additional optional bounds CS
-        self._prof_bounds = list() #added for additional optional bounds MS
-=======
         self._y_bounds = dict()  # added for additional optional bounds CS
         self._prof_bounds = list()  # added for additional optional bounds MS
->>>>>>> 5b904711
         self._init_conditions = dict()
         self._spectral_data = None
         self._concentration_data = None
@@ -434,11 +429,7 @@
             else:
                 raise RuntimeError('Complementary state data not supported. Try str, float')
         else:
-<<<<<<< HEAD
-            #print(len(args))
-=======
             # print(len(args))
->>>>>>> 5b904711
             raise RuntimeError('Complementary state data not supported. Try str, float')
 
     def add_algebraic_variable(self, *args, **kwds):
@@ -509,28 +500,7 @@
         if len(inspector.args) != 2:
             raise RuntimeError('The rule should have two inputs')
         self._algebraic_constraints = rule
-        
-    def bound_profile(self, var, bounds, comp = None, profile_range = None):
-        """function that allows the user to bound a certain profile to some value
-        
-        Args:
-            var (pyomo variable object): the pyomo variable that we will bound  
-            comp (str, optional): The component that bound applies to
-            profile_range (tuple,optional): the range within the set to be bounded
-            bounds (tuple): the values to bound the profile to
-
-        Returns:
-            None
-
-        """
-        if not isinstance(var, str):
-            raise RuntimeError('var argument needs to be type string')
-
-<<<<<<< HEAD
-        if var != 'S' and var != 'C':
-            raise RuntimeError('var argument needs to be either C, or S')
-        
-=======
+
     def bound_profile(self, var, bounds, comp=None, profile_range=None):
         """function that allows the user to bound a certain profile to some value
 
@@ -550,37 +520,23 @@
         if var != 'S' and var != 'C':
             raise RuntimeError('var argument needs to be either C, or S')
 
->>>>>>> 5b904711
         if comp:
             if not isinstance(comp, str):
                 raise RuntimeError('comp argument needs to be type string')
             if comp not in self._component_names:
                 raise RuntimeError('comp needs to be one of the components')
-<<<<<<< HEAD
-                
-=======
-
->>>>>>> 5b904711
+
         if profile_range:
             if not isinstance(profile_range, tuple):
                 raise RuntimeError('profile_range needs to be a tuple')
                 if profile_range[0] > profile_range[1]:
                     raise RuntimeError('profile_range[0] must be greater than profile_range[1]')
-<<<<<<< HEAD
-                    
-        if not isinstance(bounds, tuple):
-            raise RuntimeError('bounds needs to be a tuple') 
-        
-        self._prof_bounds.append([var, comp, profile_range, bounds])     
-            
-=======
 
         if not isinstance(bounds, tuple):
             raise RuntimeError('bounds needs to be a tuple')
 
         self._prof_bounds.append([var, comp, profile_range, bounds])
 
->>>>>>> 5b904711
     def _validate_data(self, model, start_time, end_time):
         """Verify all inputs to the model make sense.
 
@@ -684,11 +640,7 @@
                 raise RuntimeError(
                     'Measurement time {0} not within ({1},{2})'.format(m_times[-1], start_time, end_time))
         self._m_lambdas = m_lambdas
-<<<<<<< HEAD
-        #For inclusion of discrete feeds CS
-=======
         # For inclusion of discrete feeds CS
->>>>>>> 5b904711
         if self._feed_times is not None:
             list_feedtimes = list(self._feed_times)
             feed_times = sorted(list_feedtimes)
@@ -706,7 +658,7 @@
         pyomo_model.start_time = Param(initialize=start_time)
         pyomo_model.end_time = Param(initialize=end_time)
 
-        # Variables             
+        # Variables
         pyomo_model.Z = Var(pyomo_model.time,
                             pyomo_model.mixture_components,
                             # bounds=(0.0,None),
@@ -756,13 +708,8 @@
         if self._is_C_deriv == True:
             c_bounds = (None, None)
         else:
-<<<<<<< HEAD
-            c_bounds = (0.0, None) 
-            
-=======
             c_bounds = (0.0, None)
 
->>>>>>> 5b904711
         pyomo_model.C = Var(pyomo_model.meas_times,
                             pyomo_model.mixture_components,
                             bounds=c_bounds,
@@ -777,15 +724,9 @@
             for t, c in pyomo_model.C:
                 if t == pyomo_model.start_time.value:
                     pyomo_model.C[t, c].value = self._init_conditions[c]
-<<<<<<< HEAD
-        
-        # This section provides bounds if user used bound_profile (MS)
-        for i in self._prof_bounds:            
-=======
 
         # This section provides bounds if user used bound_profile (MS)
         for i in self._prof_bounds:
->>>>>>> 5b904711
             if i[0] == 'C':
                 for t, c in pyomo_model.C:
                     if i[1] == c:
@@ -796,11 +737,7 @@
                         else:
                             pyomo_model.C[t, c].setlb(i[3][0])
                             pyomo_model.C[t, c].setub(i[3][1])
-<<<<<<< HEAD
-                                
-=======
-
->>>>>>> 5b904711
+
                     elif i[1] == None:
                         if i[2]:
                             if t >= i[2][0] and t < i[2][1]:
@@ -809,10 +746,6 @@
                         else:
                             pyomo_model.C[t, c].setlb(i[3][0])
                             pyomo_model.C[t, c].setub(i[3][1])
-<<<<<<< HEAD
-                    
-=======
->>>>>>> 5b904711
 
         pyomo_model.X = Var(pyomo_model.time,
                             pyomo_model.complementary_states,
@@ -849,43 +782,7 @@
             s_bounds = (None, None)
         else:
             s_bounds = (0.0, None)
-<<<<<<< HEAD
-            
-        pyomo_model.S = Var(pyomo_model.meas_lambdas,
-                            pyomo_model.mixture_components,
-                            bounds=s_bounds,
-                            initialize=s_dict)
-
-        if self._absorption_data is not None:
-            for l in pyomo_model.meas_lambdas:
-                for k in pyomo_model.mixture_components:
-                    pyomo_model.S[l, k].fixed = True
-                    
-        # This section provides bounds if user used bound_profile (MS)
-        for i in self._prof_bounds:            
-            if i[0] == 'S':
-                for l, c in pyomo_model.S:
-                    if i[1] == c:
-                        if i[2]:
-                            if l >= i[2][0] and l < i[2][1]:
-                                pyomo_model.S[l, c].setlb(i[3][0])
-                                pyomo_model.S[l, c].setub(i[3][1])
-                        else:
-                            pyomo_model.S[l, c].setlb(i[3][0])
-                            pyomo_model.S[l, c].setub(i[3][1])
-                                
-                    elif i[1] == None:
-                        if i[2]:
-                            if l >= i[2][0] and l < i[2][1]:
-                                pyomo_model.S[l, c].setlb(i[3][0])
-                                pyomo_model.S[l, c].setub(i[3][1])
-                        else:
-                            pyomo_model.S[l, c].setlb(i[3][0])
-                            pyomo_model.S[l, c].setub(i[3][1])
-                        
-=======
-
->>>>>>> 5b904711
+
         # Fixes parameters that were given numeric values
         for p, v in self._parameters.items():
             if v is not None:
